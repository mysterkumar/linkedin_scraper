--- conflicted
+++ resolved
@@ -30,16 +30,6 @@
   password_elem.send_keys(password)
   password_elem.submit()
 
-<<<<<<< HEAD
-  element = WebDriverWait(driver, timeout).until(EC.presence_of_element_located((By.ID, c.VERIFY_LOGIN_ID)))
-
-def _login_with_cookie(driver, cookie):
-  driver.get("https://www.linkedin.com/login")
-  driver.add_cookie({
-    "name": "li_at",
-    "value": cookie
-  })
-=======
   try:
     if driver.url == 'https://www.linkedin.com/checkpoint/lg/login-submit':
       remember = driver.find_element_by_id(c.REMEMBER_PROMPT)
@@ -48,4 +38,10 @@
 
     element = WebDriverWait(driver, timeout).until(EC.presence_of_element_located((By.ID, c.VERIFY_LOGIN_ID)))
   except: pass
->>>>>>> f7682d90
+  
+def _login_with_cookie(driver, cookie):
+  driver.get("https://www.linkedin.com/login")
+  driver.add_cookie({
+    "name": "li_at",
+    "value": cookie
+  })