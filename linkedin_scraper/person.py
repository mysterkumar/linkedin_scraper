import requests
from selenium import webdriver
from selenium.webdriver.common.by import By
from selenium.webdriver.support.ui import WebDriverWait
from selenium.webdriver.support import expected_conditions as EC
from .objects import Experience, Education, Scraper, Interest, Accomplishment, Contact
import os
from linkedin_scraper import selectors


class Person(Scraper):

    __TOP_CARD = "pv-top-card"
    __WAIT_FOR_ELEMENT_TIMEOUT = 5

    def __init__(
        self,
        linkedin_url=None,
        name=None,
        about=None,
        experiences=None,
        educations=None,
        interests=None,
        accomplishments=None,
        company=None,
        job_title=None,
        contacts=None,
        driver=None,
        get=True,
        scrape=True,
        close_on_complete=True,
        time_to_wait_after_login=0,
    ):
        self.linkedin_url = linkedin_url
        self.name = name
        self.about = about or []
        self.experiences = experiences or []
        self.educations = educations or []
        self.interests = interests or []
        self.accomplishments = accomplishments or []
        self.also_viewed_urls = []
        self.contacts = contacts or []

        if driver is None:
            try:
                if os.getenv("CHROMEDRIVER") == None:
                    driver_path = os.path.join(
                        os.path.dirname(__file__), "drivers/chromedriver"
                    )
                else:
                    driver_path = os.getenv("CHROMEDRIVER")

                driver = webdriver.Chrome(driver_path)
            except:
                driver = webdriver.Chrome()

        if get:
            driver.get(linkedin_url)

        self.driver = driver

        if scrape:
            self.scrape(close_on_complete)

    def add_about(self, about):
        self.about.append(about)

    def add_experience(self, experience):
        self.experiences.append(experience)

    def add_education(self, education):
        self.educations.append(education)

    def add_interest(self, interest):
        self.interests.append(interest)

    def add_accomplishment(self, accomplishment):
        self.accomplishments.append(accomplishment)

    def add_location(self, location):
        self.location = location

    def add_contact(self, contact):
        self.contacts.append(contact)

    def scrape(self, close_on_complete=True):
        if self.is_signed_in():
            self.scrape_logged_in(close_on_complete=close_on_complete)
        else:
            print("you are not logged in!")

    def _click_see_more_by_class_name(self, class_name):
        try:
            _ = WebDriverWait(self.driver, self.__WAIT_FOR_ELEMENT_TIMEOUT).until(
                EC.presence_of_element_located((By.CLASS_NAME, class_name))
            )
            div = self.driver.find_element(By.CLASS_NAME, class_name)
            div.find_element(By.TAG_NAME, "button").click()
        except Exception as e:
            pass

    def is_open_to_work(self):
        try:
            return "#OPEN_TO_WORK" in self.driver.find_element_by_class_name("pv-top-card-profile-picture").find_element_by_tag_name("img").get_attribute("title")
        except:
            return False

    def get_experiences(self):
        url = os.path.join(self.linkedin_url, "details/experience")
        self.driver.get(url)
        self.focus()
        main = self.wait_for_element_to_load(by=By.ID, name="main")
        self.scroll_to_half()
        self.scroll_to_bottom()
        main_list = self.wait_for_element_to_load(name="pvs-list", base=main)
        for position in main_list.find_elements_by_xpath("li"):
            position = position.find_element_by_class_name("pvs-entity")
            company_logo_elem, position_details = position.find_elements_by_xpath("*")

            # company elem
            company_linkedin_url = company_logo_elem.find_element_by_xpath("*").get_attribute("href")

            # position details
            position_details_list = position_details.find_elements_by_xpath("*")
            position_summary_details = position_details_list[0] if len(position_details_list) > 0 else None
            position_summary_text = position_details_list[1] if len(position_details_list) > 1 else None
            outer_positions = position_summary_details.find_element_by_xpath("*").find_elements_by_xpath("*")

            if len(outer_positions) == 4:
                position_title = outer_positions[0].find_element_by_tag_name("span").find_element_by_tag_name("span").text
                company = outer_positions[1].find_element_by_tag_name("span").text
                work_times = outer_positions[2].find_element_by_tag_name("span").text
                location = outer_positions[3].find_element_by_tag_name("span").text
            elif len(outer_positions) == 3:
                if "·" in outer_positions[2].text:
                    position_title = outer_positions[0].find_element_by_tag_name("span").find_element_by_tag_name("span").text
                    company = outer_positions[1].find_element_by_tag_name("span").text
                    work_times = outer_positions[2].find_element_by_tag_name("span").text
                    location = ""
                else:
                    position_title = ""
                    company = outer_positions[0].find_element_by_tag_name("span").find_element_by_tag_name("span").text
                    work_times = outer_positions[1].find_element_by_tag_name("span").text
                    location = outer_positions[2].find_element_by_tag_name("span").text

            times = work_times.split("·")[0].strip() if work_times else ""
            duration = work_times.split("·")[1].strip() if len(work_times.split("·")) > 1 else None

            from_date = " ".join(times.split(" ")[:2]) if times else ""
            to_date = " ".join(times.split(" ")[3:]) if times else ""

            if position_summary_text and len(position_summary_text.find_element_by_class_name("pvs-list").find_element_by_class_name("pvs-list").find_elements_by_xpath("li")) > 1:
                descriptions = position_summary_text.find_element_by_class_name("pvs-list").find_element_by_class_name("pvs-list").find_elements_by_xpath("li")
                for description in descriptions:
                    res = description.find_element_by_tag_name("a").find_elements_by_xpath("*")
                    position_title_elem = res[0] if len(res) > 0 else None
                    work_times_elem = res[1] if len(res) > 1 else None
                    location_elem = res[2] if len(res) > 2 else None


                    location = location_elem.find_element_by_xpath("*").text if location_elem else None
                    position_title = position_title_elem.find_element_by_xpath("*").find_element_by_tag_name("*").text if position_title_elem else ""
                    work_times = work_times_elem.find_element_by_xpath("*").text if work_times_elem else ""
                    times = work_times.split("·")[0].strip() if work_times else ""
                    duration = work_times.split("·")[1].strip() if len(work_times.split("·")) > 1 else None
                    from_date = " ".join(times.split(" ")[:2]) if times else ""
                    to_date = " ".join(times.split(" ")[3:]) if times else ""

                    experience = Experience(
                        position_title=position_title,
                        from_date=from_date,
                        to_date=to_date,
                        duration=duration,
                        location=location,
                        description=description,
                        institution_name=company,
                        linkedin_url=company_linkedin_url
                    )
                    self.add_experience(experience)
            else:
                description = position_summary_text.text if position_summary_text else ""

                experience = Experience(
                    position_title=position_title,
                    from_date=from_date,
                    to_date=to_date,
                    duration=duration,
                    location=location,
                    description=description,
                    institution_name=company,
                    linkedin_url=company_linkedin_url
                )
                self.add_experience(experience)

    def get_educations(self):
        url = os.path.join(self.linkedin_url, "details/education")
        self.driver.get(url)
        self.focus()
        main = self.wait_for_element_to_load(by=By.ID, name="main")
        self.scroll_to_half()
        self.scroll_to_bottom()
        main_list = self.wait_for_element_to_load(name="pvs-list", base=main)
        for position in main_list.find_elements_by_class_name("pvs-entity"):
            institution_logo_elem, position_details = position.find_elements_by_xpath("*")

            # company elem
            institution_linkedin_url = institution_logo_elem.find_element_by_xpath("*").get_attribute("href")

            # position details
            position_details_list = position_details.find_elements_by_xpath("*")
            position_summary_details = position_details_list[0] if len(position_details_list) > 0 else None
            position_summary_text = position_details_list[1] if len(position_details_list) > 1 else None
            outer_positions = position_summary_details.find_element_by_xpath("*").find_elements_by_xpath("*")

            institution_name = outer_positions[0].find_element_by_tag_name("span").find_element_by_tag_name("span").text
            degree = outer_positions[1].find_element_by_tag_name("span").text
            times = outer_positions[2].find_element_by_tag_name("span").text

            from_date = " ".join(times.split(" ")[:2])
            to_date = " ".join(times.split(" ")[3:])

            description = position_summary_text.text if position_summary_text else ""

            education = Education(
                from_date=from_date,
                to_date=to_date,
                description=description,
                degree=degree,
                institution_name=institution_name,
                linkedin_url=institution_linkedin_url
            )
            self.add_education(education)

    def get_name_and_location(self):
        top_panels = self.driver.find_elements_by_class_name("pv-text-details__left-panel")
        self.name = top_panels[0].find_elements_by_xpath("*")[0].text
        self.location = top_panels[1].find_element_by_tag_name("span").text


    def get_about(self):
        about = self.driver.find_element_by_id("about").find_element_by_xpath("..").find_element_by_class_name("display-flex").text
        self.about = about


    def scrape_logged_in(self, close_on_complete=True):
        driver = self.driver
        duration = None

        root = WebDriverWait(driver, self.__WAIT_FOR_ELEMENT_TIMEOUT).until(
            EC.presence_of_element_located(
                (
                    By.CLASS_NAME,
                    self.__TOP_CARD,
                )
            )
        )
        self.focus()
        self.wait(5)

<<<<<<< HEAD
        self.name = root.find_element(By.CLASS_NAME, selectors.NAME).text.strip()

        # get about
        try:
            see_more = WebDriverWait(driver, self.__WAIT_FOR_ELEMENT_TIMEOUT).until(
                EC.presence_of_element_located(
                    (
                        By.XPATH,
                        "//*[@class='lt-line-clamp__more']",
                    )
                )
            )
            driver.execute_script("arguments[0].click();", see_more)
=======
        # get name and location
        self.get_name_and_location()
>>>>>>> aa383b0d

        self.open_to_work = self.is_open_to_work()

        # get about
        self.get_about()
        driver.execute_script(
            "window.scrollTo(0, Math.ceil(document.body.scrollHeight/2));"
        )
        driver.execute_script(
            "window.scrollTo(0, Math.ceil(document.body.scrollHeight/1.5));"
        )

<<<<<<< HEAD
        ## Click SEE MORE
        self._click_see_more_by_class_name("pv-experience-section__see-more")

        try:
            _ = WebDriverWait(driver, self.__WAIT_FOR_ELEMENT_TIMEOUT).until(
                EC.presence_of_element_located((By.ID, "experience-section"))
            )            
            exp = driver.find_element(By.ID, "experience-section")
        except:
            exp = None

        if exp is not None:
            for position in exp.find_elements(By.CLASS_NAME, "pv-position-entity"):
                position_title = position.find_element(By.TAG_NAME, "h3").text.strip()

                try:
                    company = position.find_elements(By.TAG_NAME, "p")[1].text.strip()
                    times = str(
                        position.find_elements(By.TAG_NAME, "h4")[0]
                        .find_elements(By.TAG_NAME, "span")[1]
                        .text.strip()
                    )
                    from_date = " ".join(times.split(" ")[:2])
                    to_date = " ".join(times.split(" ")[3:])
                    duration = (
                        position.find_elements(By.TAG_NAME, "h4")[1]
                        .find_elements(By.TAG_NAME, "span")[1]
                        .text.strip()
                    )
                    location = (
                        position.find_elements(By.TAG_NAME, "h4")[2]
                        .find_elements(By.TAG_NAME, "span")[1]
                        .text.strip()
                    )
                except:
                    company = None
                    from_date, to_date, duration, location = (None, None, None, None)

                experience = Experience(
                    position_title=position_title,
                    from_date=from_date,
                    to_date=to_date,
                    duration=duration,
                    location=location,
                )
                experience.institution_name = company
                self.add_experience(experience)

        # get location
        location = driver.find_element(By.CLASS_NAME, f"{self.__TOP_CARD}--list-bullet")
        location = location.find_element(By.TAG_NAME, "li").text
        self.add_location(location)
=======
        # get experience
        self.get_experiences()

        # get education
        self.get_educations()
>>>>>>> aa383b0d


<<<<<<< HEAD
        # get education
        ## Click SEE MORE
        self._click_see_more_by_class_name("pv-education-section__see-more")
        try:
            _ = WebDriverWait(driver, self.__WAIT_FOR_ELEMENT_TIMEOUT).until(
                EC.presence_of_element_located((By.ID, "education-section"))
            )
            edu = driver.find_element(By.ID, "education-section")
        except:
            edu = None
        if edu:
            for school in edu.find_elements(By.CLASS_NAME, 
                "pv-profile-section__list-item"
            ):
                university = school.find_element(By.CLASS_NAME, 
                    "pv-entity__school-name"
                ).text.strip()

                try:
                    degree = (
                        school.find_element(By.CLASS_NAME, "pv-entity__degree-name")
                        .find_elements(By.TAG_NAME, "span")[1]
                        .text.strip()
                    )
                    times = (
                        school.find_element(By.CLASS_NAME, "pv-entity__dates")
                        .find_elements(By.TAG_NAME, "span")[1]
                        .text.strip()
                    )
                    from_date, to_date = (times.split(" ")[0], times.split(" ")[2])
                except:
                    degree = None
                    from_date, to_date = (None, None)
                education = Education(
                    from_date=from_date, to_date=to_date, degree=degree
                )
                education.institution_name = university
                self.add_education(education)
=======
        driver.get(self.linkedin_url)
>>>>>>> aa383b0d

        # get interest
        try:

            _ = WebDriverWait(driver, self.__WAIT_FOR_ELEMENT_TIMEOUT).until(
                EC.presence_of_element_located(
                    (
                        By.XPATH,
                        "//*[@class='pv-profile-section pv-interests-section artdeco-container-card artdeco-card ember-view']",
                    )
                )
            )
            interestContainer = driver.find_element(By.XPATH,
                "//*[@class='pv-profile-section pv-interests-section artdeco-container-card artdeco-card ember-view']"
            )
            for interestElement in interestContainer.find_elements(By.XPATH, 
                "//*[@class='pv-interest-entity pv-profile-section__card-item ember-view']"
            ):
                interest = Interest(
                    interestElement.find_element(By.TAG_NAME, "h3").text.strip()
                )
                self.add_interest(interest)
        except:
            pass

        # get accomplishment
        try:
            _ = WebDriverWait(driver, self.__WAIT_FOR_ELEMENT_TIMEOUT).until(
                EC.presence_of_element_located(
                    (
                        By.XPATH,
                        "//*[@class='pv-profile-section pv-accomplishments-section artdeco-container-card artdeco-card ember-view']",
                    )
                )
            )
            acc = driver.find_element(By.XPATH,
                "//*[@class='pv-profile-section pv-accomplishments-section artdeco-container-card artdeco-card ember-view']"
            )
            for block in acc.find_elements(By.XPATH, 
                "//div[@class='pv-accomplishments-block__content break-words']"
            ):
                category = block.find_element(By.TAG_NAME, "h3")
                for title in block.find_element(By.TAG_NAME, 
                    "ul"
                ).find_elements(By.TAG_NAME, "li"):
                    accomplishment = Accomplishment(category.text, title.text)
                    self.add_accomplishment(accomplishment)
        except:
            pass

        # get connections
        try:
            driver.get("https://www.linkedin.com/mynetwork/invite-connect/connections/")
            _ = WebDriverWait(driver, self.__WAIT_FOR_ELEMENT_TIMEOUT).until(
                EC.presence_of_element_located((By.CLASS_NAME, "mn-connections"))
            )
            connections = driver.find_element(By.CLASS_NAME, "mn-connections")
            if connections is not None:
                for conn in connections.find_elements(By.CLASS_NAME, "mn-connection-card"):
                    anchor = conn.find_element(By.CLASS_NAME, "mn-connection-card__link")
                    url = anchor.get_attribute("href")
                    name = conn.find_element(By.CLASS_NAME, "mn-connection-card__details").find_element(By.CLASS_NAME, "mn-connection-card__name").text.strip()
                    occupation = conn.find_element(By.CLASS_NAME, "mn-connection-card__details").find_element(By.CLASS_NAME, "mn-connection-card__occupation").text.strip()

                    contact = Contact(name=name, occupation=occupation, url=url)
                    self.add_contact(contact)
        except:
            connections = None

        if close_on_complete:
            driver.quit()

<<<<<<< HEAD
    def scrape_not_logged_in(self, close_on_complete=True, retry_limit=10):
        driver = self.driver
        retry_times = 0
        while self.is_signed_in() and retry_times <= retry_limit:
            page = driver.get(self.linkedin_url)
            retry_times = retry_times + 1

        # get name
        self.name = driver.find_element(By.CLASS_NAME, 
            "top-card-layout__title"
        ).text.strip()

        # get experience
        try:
            _ = WebDriverWait(driver, self.__WAIT_FOR_ELEMENT_TIMEOUT).until(
                EC.presence_of_element_located((By.CLASS_NAME, "experience"))
            )
            exp = driver.find_element(By.CLASS_NAME, "experience")
        except:
            exp = None

        if exp is not None:
            for position in exp.find_elements(By.CLASS_NAME, 
                "experience-item__contents"
            ):
                position_title = position.find_element(By.CLASS_NAME, 
                    "experience-item__title"
                ).text.strip()
                company = position.find_element(By.CLASS_NAME, 
                    "experience-item__subtitle"
                ).text.strip()

                try:
                    times = position.find_element(By.CLASS_NAME, 
                        "experience-item__duration"
                    )
                    from_date = times.find_element(By.CLASS_NAME, 
                        "date-range__start-date"
                    ).text.strip()
                    try:
                        to_date = times.find_element(By.CLASS_NAME, 
                            "date-range__end-date"
                        ).text.strip()
                    except:
                        to_date = "Present"
                    duration = position.find_element(By.CLASS_NAME, 
                        "date-range__duration"
                    ).text.strip()
                    location = position.find_element(By.CLASS_NAME, 
                        "experience-item__location"
                    ).text.strip()
                except:
                    from_date, to_date, duration, location = (None, None, None, None)

                experience = Experience(
                    position_title=position_title,
                    from_date=from_date,
                    to_date=to_date,
                    duration=duration,
                    location=location,
                )
                experience.institution_name = company
                self.add_experience(experience)
        driver.execute_script(
            "window.scrollTo(0, Math.ceil(document.body.scrollHeight/1.5));"
        )

        # get education
        edu = driver.find_element(By.CLASS_NAME, "education__list")
        for school in edu.find_elements(By.CLASS_NAME, "result-card"):
            university = school.find_element(By.CLASS_NAME, 
                "result-card__title"
            ).text.strip()
            degree = school.find_element(By.CLASS_NAME, 
                "education__item--degree-info"
            ).text.strip()
            try:
                times = school.find_element(By.CLASS_NAME, "date-range")
                from_date = times.find_element(By.CLASS_NAME, 
                    "date-range__start-date"
                ).text.strip()
                to_date = times.find_element(By.CLASS_NAME, 
                    "date-range__end-date"
                ).text.strip()
            except:
                from_date, to_date = (None, None)
            education = Education(from_date=from_date, to_date=to_date, degree=degree)

            education.institution_name = university
            self.add_education(education)

        if close_on_complete:
            driver.close()

=======
>>>>>>> aa383b0d
    @property
    def company(self):
        if self.experiences:
            return (
                self.experiences[0].institution_name
                if self.experiences[0].institution_name
                else None
            )
        else:
            return None

    @property
    def job_title(self):
        if self.experiences:
            return (
                self.experiences[0].position_title
                if self.experiences[0].position_title
                else None
            )
        else:
            return None

    def __repr__(self):
        return "{name}\n\nAbout\n{about}\n\nExperience\n{exp}\n\nEducation\n{edu}\n\nInterest\n{int}\n\nAccomplishments\n{acc}\n\nContacts\n{conn}".format(
            name=self.name,
            about=self.about,
            exp=self.experiences,
            edu=self.educations,
            int=self.interests,
            acc=self.accomplishments,
            conn=self.contacts,
        )<|MERGE_RESOLUTION|>--- conflicted
+++ resolved
@@ -257,24 +257,8 @@
         self.focus()
         self.wait(5)
 
-<<<<<<< HEAD
-        self.name = root.find_element(By.CLASS_NAME, selectors.NAME).text.strip()
-
-        # get about
-        try:
-            see_more = WebDriverWait(driver, self.__WAIT_FOR_ELEMENT_TIMEOUT).until(
-                EC.presence_of_element_located(
-                    (
-                        By.XPATH,
-                        "//*[@class='lt-line-clamp__more']",
-                    )
-                )
-            )
-            driver.execute_script("arguments[0].click();", see_more)
-=======
         # get name and location
         self.get_name_and_location()
->>>>>>> aa383b0d
 
         self.open_to_work = self.is_open_to_work()
 
@@ -287,110 +271,13 @@
             "window.scrollTo(0, Math.ceil(document.body.scrollHeight/1.5));"
         )
 
-<<<<<<< HEAD
-        ## Click SEE MORE
-        self._click_see_more_by_class_name("pv-experience-section__see-more")
-
-        try:
-            _ = WebDriverWait(driver, self.__WAIT_FOR_ELEMENT_TIMEOUT).until(
-                EC.presence_of_element_located((By.ID, "experience-section"))
-            )            
-            exp = driver.find_element(By.ID, "experience-section")
-        except:
-            exp = None
-
-        if exp is not None:
-            for position in exp.find_elements(By.CLASS_NAME, "pv-position-entity"):
-                position_title = position.find_element(By.TAG_NAME, "h3").text.strip()
-
-                try:
-                    company = position.find_elements(By.TAG_NAME, "p")[1].text.strip()
-                    times = str(
-                        position.find_elements(By.TAG_NAME, "h4")[0]
-                        .find_elements(By.TAG_NAME, "span")[1]
-                        .text.strip()
-                    )
-                    from_date = " ".join(times.split(" ")[:2])
-                    to_date = " ".join(times.split(" ")[3:])
-                    duration = (
-                        position.find_elements(By.TAG_NAME, "h4")[1]
-                        .find_elements(By.TAG_NAME, "span")[1]
-                        .text.strip()
-                    )
-                    location = (
-                        position.find_elements(By.TAG_NAME, "h4")[2]
-                        .find_elements(By.TAG_NAME, "span")[1]
-                        .text.strip()
-                    )
-                except:
-                    company = None
-                    from_date, to_date, duration, location = (None, None, None, None)
-
-                experience = Experience(
-                    position_title=position_title,
-                    from_date=from_date,
-                    to_date=to_date,
-                    duration=duration,
-                    location=location,
-                )
-                experience.institution_name = company
-                self.add_experience(experience)
-
-        # get location
-        location = driver.find_element(By.CLASS_NAME, f"{self.__TOP_CARD}--list-bullet")
-        location = location.find_element(By.TAG_NAME, "li").text
-        self.add_location(location)
-=======
         # get experience
         self.get_experiences()
 
         # get education
         self.get_educations()
->>>>>>> aa383b0d
-
-
-<<<<<<< HEAD
-        # get education
-        ## Click SEE MORE
-        self._click_see_more_by_class_name("pv-education-section__see-more")
-        try:
-            _ = WebDriverWait(driver, self.__WAIT_FOR_ELEMENT_TIMEOUT).until(
-                EC.presence_of_element_located((By.ID, "education-section"))
-            )
-            edu = driver.find_element(By.ID, "education-section")
-        except:
-            edu = None
-        if edu:
-            for school in edu.find_elements(By.CLASS_NAME, 
-                "pv-profile-section__list-item"
-            ):
-                university = school.find_element(By.CLASS_NAME, 
-                    "pv-entity__school-name"
-                ).text.strip()
-
-                try:
-                    degree = (
-                        school.find_element(By.CLASS_NAME, "pv-entity__degree-name")
-                        .find_elements(By.TAG_NAME, "span")[1]
-                        .text.strip()
-                    )
-                    times = (
-                        school.find_element(By.CLASS_NAME, "pv-entity__dates")
-                        .find_elements(By.TAG_NAME, "span")[1]
-                        .text.strip()
-                    )
-                    from_date, to_date = (times.split(" ")[0], times.split(" ")[2])
-                except:
-                    degree = None
-                    from_date, to_date = (None, None)
-                education = Education(
-                    from_date=from_date, to_date=to_date, degree=degree
-                )
-                education.institution_name = university
-                self.add_education(education)
-=======
+
         driver.get(self.linkedin_url)
->>>>>>> aa383b0d
 
         # get interest
         try:
@@ -463,103 +350,6 @@
         if close_on_complete:
             driver.quit()
 
-<<<<<<< HEAD
-    def scrape_not_logged_in(self, close_on_complete=True, retry_limit=10):
-        driver = self.driver
-        retry_times = 0
-        while self.is_signed_in() and retry_times <= retry_limit:
-            page = driver.get(self.linkedin_url)
-            retry_times = retry_times + 1
-
-        # get name
-        self.name = driver.find_element(By.CLASS_NAME, 
-            "top-card-layout__title"
-        ).text.strip()
-
-        # get experience
-        try:
-            _ = WebDriverWait(driver, self.__WAIT_FOR_ELEMENT_TIMEOUT).until(
-                EC.presence_of_element_located((By.CLASS_NAME, "experience"))
-            )
-            exp = driver.find_element(By.CLASS_NAME, "experience")
-        except:
-            exp = None
-
-        if exp is not None:
-            for position in exp.find_elements(By.CLASS_NAME, 
-                "experience-item__contents"
-            ):
-                position_title = position.find_element(By.CLASS_NAME, 
-                    "experience-item__title"
-                ).text.strip()
-                company = position.find_element(By.CLASS_NAME, 
-                    "experience-item__subtitle"
-                ).text.strip()
-
-                try:
-                    times = position.find_element(By.CLASS_NAME, 
-                        "experience-item__duration"
-                    )
-                    from_date = times.find_element(By.CLASS_NAME, 
-                        "date-range__start-date"
-                    ).text.strip()
-                    try:
-                        to_date = times.find_element(By.CLASS_NAME, 
-                            "date-range__end-date"
-                        ).text.strip()
-                    except:
-                        to_date = "Present"
-                    duration = position.find_element(By.CLASS_NAME, 
-                        "date-range__duration"
-                    ).text.strip()
-                    location = position.find_element(By.CLASS_NAME, 
-                        "experience-item__location"
-                    ).text.strip()
-                except:
-                    from_date, to_date, duration, location = (None, None, None, None)
-
-                experience = Experience(
-                    position_title=position_title,
-                    from_date=from_date,
-                    to_date=to_date,
-                    duration=duration,
-                    location=location,
-                )
-                experience.institution_name = company
-                self.add_experience(experience)
-        driver.execute_script(
-            "window.scrollTo(0, Math.ceil(document.body.scrollHeight/1.5));"
-        )
-
-        # get education
-        edu = driver.find_element(By.CLASS_NAME, "education__list")
-        for school in edu.find_elements(By.CLASS_NAME, "result-card"):
-            university = school.find_element(By.CLASS_NAME, 
-                "result-card__title"
-            ).text.strip()
-            degree = school.find_element(By.CLASS_NAME, 
-                "education__item--degree-info"
-            ).text.strip()
-            try:
-                times = school.find_element(By.CLASS_NAME, "date-range")
-                from_date = times.find_element(By.CLASS_NAME, 
-                    "date-range__start-date"
-                ).text.strip()
-                to_date = times.find_element(By.CLASS_NAME, 
-                    "date-range__end-date"
-                ).text.strip()
-            except:
-                from_date, to_date = (None, None)
-            education = Education(from_date=from_date, to_date=to_date, degree=degree)
-
-            education.institution_name = university
-            self.add_education(education)
-
-        if close_on_complete:
-            driver.close()
-
-=======
->>>>>>> aa383b0d
     @property
     def company(self):
         if self.experiences:
