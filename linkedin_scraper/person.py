import requests
from lxml import html
from selenium import webdriver
from selenium.webdriver.common.by import By
from selenium.webdriver.support.ui import WebDriverWait
from selenium.webdriver.support import expected_conditions as EC
from .functions import time_divide
from .objects import Experience, Education, Scraper
import os

class Person(Scraper):
<<<<<<< HEAD

    def __init__(self, linkedin_url = None, name = None, experiences = [], educations = [], interests = [], accomplishments = [], driver = None, get = True, scrape = True):
        self.linkedin_url = linkedin_url
        self.name = name
        self.experiences = experiences
        self.educations = educations
        self.interests = interests
        self.accomplishments = accomplishments
	self.also_viewed_urls = []
=======
    __TOP_CARD = "pv-top-card"
    name = None
    experiences = []
    educations = []
    location = None
    also_viewed_urls = []
    linkedin_url = None

    def __init__(self, linkedin_url=None, name=None, experiences=[], educations=[], driver=None, get=True, scrape=True):
        self.linkedin_url = linkedin_url
        self.name = name
        self.experiences = experiences or []
        self.educations = educations or []
>>>>>>> 5bc5331d

        if driver is None:
            try:
                if os.getenv("CHROMEDRIVER") == None:
                    driver_path = os.path.join(os.path.dirname(__file__), 'drivers/chromedriver')
                else:
                    driver_path = os.getenv("CHROMEDRIVER")

                driver = webdriver.Chrome(driver_path)
            except:
                driver = webdriver.Chrome()

        if get:
            driver.get(linkedin_url)

        self.driver = driver

        if scrape:
            self.scrape()


    def add_experience(self, experience):
        self.experiences.append(experience)

    def add_education(self, education):
        self.educations.append(education)
    
    def add_interest(self, interest):
        self.interests.append(interest)
		
    def add_accomplishment(self, accomplishment):
        self.accomplishments.append(accomplishment)

    def add_location(self, location):
        self.location=location
    
    def scrape(self, close_on_complete=True):
        if self.is_signed_in():
            self.scrape_logged_in(close_on_complete = close_on_complete)
        else:
            self.scrape_not_logged_in(close_on_complete = close_on_complete)

    def scrape_logged_in(self, close_on_complete=True):
        driver = self.driver
<<<<<<< HEAD
        top_card = driver.find_element_by_css_selector('ul.pv-top-card--list')
        self.name = top_card.find_element_by_css_selector('li.inline').text.encode('utf-8').strip()
=======
        root = driver.find_element_by_class_name(self.__TOP_CARD)
        self.name = root.find_elements_by_xpath("//section/div/div/div/*/li")[0].text.strip()
>>>>>>> 5bc5331d

        driver.execute_script("window.scrollTo(0, Math.ceil(document.body.scrollHeight/2));")

        # get experience
<<<<<<< HEAD
        try:
            _ = WebDriverWait(driver, 3).until(EC.presence_of_element_located((By.ID, "experience-section")))
            exp = driver.find_element_by_id("experience-section")
        except:
            exp = None

        if (exp is not None):
            for position in exp.find_elements_by_class_name("pv-position-entity"):
                position_title = position.find_element_by_tag_name("h3").text.encode('utf-8').strip()

                try:
                    company = position.find_element_by_class_name("pv-entity__secondary-title").text.encode('utf-8').strip()
                    times = position.find_element_by_class_name("pv-entity__date-range").text.encode('utf-8').strip()
                    from_date, to_date, duration = time_divide(times)
                except:
                    company = None
                    from_date, to_date = (None, None)
                experience = Experience( position_title = position_title , from_date = from_date , to_date = to_date)
                experience.institution_name = company
                self.add_experience(experience)
=======
        exp = driver.find_element_by_id("experience-section")
        for position in exp.find_elements_by_class_name("pv-position-entity"):
            position_title = position.find_element_by_tag_name("h3").text.strip()
            company = position.find_element_by_class_name("pv-entity__secondary-title").text.strip()

            try:
                times = position.find_element_by_class_name("pv-entity__date-range").text.strip()
                times = "\n".join(times.split("\n")[1:])
                from_date, to_date, duration = time_divide(times)
            except:
                from_date, to_date, duration = ("Unknown", "Unknown", "Unknown")
            try:
                location = position.find_element_by_class_name("pv-entity__location").text.strip()
            except:
                location = None
            experience = Experience( position_title = position_title , from_date = from_date , to_date = to_date, duration = duration, location = location)
            experience.institution_name = company
            self.add_experience(experience)
        
        # get location
        location = driver.find_element_by_class_name(f'{self.__TOP_CARD}--list-bullet')
        location = location.find_element_by_tag_name('li').text
        self.add_location(location)
>>>>>>> 5bc5331d

        driver.execute_script("window.scrollTo(0, Math.ceil(document.body.scrollHeight/1.5));")

        _ = WebDriverWait(driver, 3).until(EC.presence_of_element_located((By.ID, "education-section")))

        # get education
<<<<<<< HEAD
        try:
            _ = WebDriverWait(driver, 3).until(EC.presence_of_element_located((By.ID, "education-section")))
            edu = driver.find_element_by_id("education-section")
        except:
            edu = None
        
        if (edu is not None):
            for school in edu.find_elements_by_class_name("pv-profile-section__sortable-item"):
                university = school.find_element_by_class_name("pv-entity__school-name").text.encode('utf-8').strip()
                
                try:
                    degree = school.find_element_by_class_name("pv-entity__degree-name").text.encode('utf-8').strip()
                    times = school.find_element_by_class_name("pv-entity__dates").text.encode('utf-8').strip()
                    from_date, to_date, duration = time_divide(times)
                except:
                    degree = None
                    from_date, to_date = (None, None)
                education = Education(from_date = from_date, to_date = to_date, degree=degree)
                education.institution_name = university
                self.add_education(education)

        # get interest
        try:
            _ = WebDriverWait(driver, 3).until(EC.presence_of_element_located((By.XPATH, "//*[@class='pv-profile-section pv-interests-section artdeco-container-card ember-view']")))
            int = driver.find_element_by_xpath("//*[@class='pv-profile-section pv-interests-section artdeco-container-card ember-view']")
            for interest in int.find_elements_by_xpath("//*[@class='pv-entity__summary-info ember-view']"):
                interest = Interest(interest.find_element_by_tag_name("h3").text.encode('utf-8').strip())
                self.add_interest(interest)
        except:
            pass

		# get accomplishment
        try:
            _ = WebDriverWait(driver, 3).until(EC.presence_of_element_located((By.XPATH, "//*[@class='pv-profile-section pv-accomplishments-section artdeco-container-card ember-view']")))
            acc = driver.find_element_by_xpath("//*[@class='pv-profile-section pv-accomplishments-section artdeco-container-card ember-view']")
            for block in acc.find_elements_by_xpath("//div[@class='pv-accomplishments-block__content break-words']"):
                category = block.find_element_by_tag_name("h3")
                for title in block.find_element_by_tag_name("ul").find_elements_by_tag_name("li"):
                    accomplishment = Accomplishment(category.text, title.text)
                    self.add_accomplishment(accomplishment)
        except:
            pass
			
=======
        edu = driver.find_element_by_id("education-section")
        for school in edu.find_elements_by_class_name("pv-education-entity"):
            university = school.find_element_by_class_name("pv-entity__school-name").text.strip()
            degree = "Unknown Degree"
            try:
                degree = school.find_element_by_class_name("pv-entity__degree-name").text.strip()
                times = school.find_element_by_class_name("pv-entity__dates").text.strip()
                from_date, to_date, duration = time_divide(times)
            except:
                from_date, to_date = ("Unknown", "Unknown")
            education = Education(from_date = from_date, to_date = to_date, degree=degree)
            education.institution_name = university
            self.add_education(education)

>>>>>>> 5bc5331d
        if close_on_complete:
            driver.quit()


    def scrape_not_logged_in(self, close_on_complete=True, retry_limit=10):
        driver = self.driver
        retry_times = 0
        while self.is_signed_in() and retry_times <= retry_limit:
            page = driver.get(self.linkedin_url)
            retry_times = retry_times + 1


        # get name
        self.name = driver.find_element_by_id("name").text.strip()

        # get experience
        exp = driver.find_element_by_id("experience")
        for position in exp.find_elements_by_class_name("position"):
            position_title = position.find_element_by_class_name("item-title").text.strip()
            company = position.find_element_by_class_name("item-subtitle").text.strip()

            try:
                times = position.find_element_by_class_name("date-range").text.strip()
                from_date, to_date, duration = time_divide(times)
            except:
                from_date, to_date, duration = (None, None, None)

            try:
                location = position.find_element_by_class_name("location").text.strip()
            except:
                location = None
            experience = Experience( position_title = position_title , from_date = from_date , to_date = to_date, duration = duration, location = location)
            experience.institution_name = company
            self.add_experience(experience)

        # get education
        edu = driver.find_element_by_id("education")
        for school in edu.find_elements_by_class_name("school"):
            university = school.find_element_by_class_name("item-title").text.strip()
            degree = school.find_element_by_class_name("original").text.strip()
            try:
                times = school.find_element_by_class_name("date-range").text.strip()
                from_date, to_date, duration = time_divide(times)
            except:
                from_date, to_date = (None, None)
            education = Education(from_date = from_date, to_date = to_date, degree=degree)
            education.institution_name = university
            self.add_education(education)

        # get
        if close_on_complete:
            driver.close()

    def __repr__(self):
        return "{name}\n\nExperience\n{exp}\n\nEducation\n{edu}\n\nInterest\n{int}\n\nAccomplishments\n{acc}".format(name = self.name, exp = self.experiences, edu = self.educations, int = self.interests, acc = self.accomplishments)<|MERGE_RESOLUTION|>--- conflicted
+++ resolved
@@ -9,50 +9,36 @@
 import os
 
 class Person(Scraper):
-<<<<<<< HEAD
-
-    def __init__(self, linkedin_url = None, name = None, experiences = [], educations = [], interests = [], accomplishments = [], driver = None, get = True, scrape = True):
-        self.linkedin_url = linkedin_url
-        self.name = name
-        self.experiences = experiences
-        self.educations = educations
-        self.interests = interests
-        self.accomplishments = accomplishments
-	self.also_viewed_urls = []
-=======
+
     __TOP_CARD = "pv-top-card"
-    name = None
-    experiences = []
-    educations = []
-    location = None
-    also_viewed_urls = []
-    linkedin_url = None
-
-    def __init__(self, linkedin_url=None, name=None, experiences=[], educations=[], driver=None, get=True, scrape=True):
-        self.linkedin_url = linkedin_url
-        self.name = name
-        self.experiences = experiences or []
-        self.educations = educations or []
->>>>>>> 5bc5331d
-
-        if driver is None:
-            try:
-                if os.getenv("CHROMEDRIVER") == None:
-                    driver_path = os.path.join(os.path.dirname(__file__), 'drivers/chromedriver')
-                else:
-                    driver_path = os.getenv("CHROMEDRIVER")
-
-                driver = webdriver.Chrome(driver_path)
-            except:
-                driver = webdriver.Chrome()
-
-        if get:
-            driver.get(linkedin_url)
-
-        self.driver = driver
-
-        if scrape:
-            self.scrape()
+
+    def __init__(self, linkedin_url = None, name = None, experiences = [], educations = [], interests = [], accomplishments = [], driver = None, get = True, scrape = True, close_on_complete = True):
+      self.linkedin_url = linkedin_url
+      self.name = name
+      self.experiences = experiences
+      self.educations = educations
+      self.interests = interests
+      self.accomplishments = accomplishments
+      self.also_viewed_urls = []
+
+      if driver is None:
+          try:
+              if os.getenv("CHROMEDRIVER") == None:
+                  driver_path = os.path.join(os.path.dirname(__file__), 'drivers/chromedriver')
+              else:
+                  driver_path = os.getenv("CHROMEDRIVER")
+
+              driver = webdriver.Chrome(driver_path)
+          except:
+              driver = webdriver.Chrome()
+
+      if get:
+          driver.get(linkedin_url)
+
+      self.driver = driver
+
+      if scrape:
+          self.scrape(close_on_complete)
 
 
     def add_experience(self, experience):
@@ -78,18 +64,13 @@
 
     def scrape_logged_in(self, close_on_complete=True):
         driver = self.driver
-<<<<<<< HEAD
-        top_card = driver.find_element_by_css_selector('ul.pv-top-card--list')
-        self.name = top_card.find_element_by_css_selector('li.inline').text.encode('utf-8').strip()
-=======
+
         root = driver.find_element_by_class_name(self.__TOP_CARD)
         self.name = root.find_elements_by_xpath("//section/div/div/div/*/li")[0].text.strip()
->>>>>>> 5bc5331d
 
         driver.execute_script("window.scrollTo(0, Math.ceil(document.body.scrollHeight/2));")
 
         # get experience
-<<<<<<< HEAD
         try:
             _ = WebDriverWait(driver, 3).until(EC.presence_of_element_located((By.ID, "experience-section")))
             exp = driver.find_element_by_id("experience-section")
@@ -107,41 +88,22 @@
                 except:
                     company = None
                     from_date, to_date = (None, None)
-                experience = Experience( position_title = position_title , from_date = from_date , to_date = to_date)
+                try:
+                    location = position.find_element_by_class_name("pv-entity__location").text.strip()
+                except:
+                    location = None
+                experience = Experience( position_title = position_title , from_date = from_date , to_date = to_date, duration = duration, location = location)
                 experience.institution_name = company
                 self.add_experience(experience)
-=======
-        exp = driver.find_element_by_id("experience-section")
-        for position in exp.find_elements_by_class_name("pv-position-entity"):
-            position_title = position.find_element_by_tag_name("h3").text.strip()
-            company = position.find_element_by_class_name("pv-entity__secondary-title").text.strip()
-
-            try:
-                times = position.find_element_by_class_name("pv-entity__date-range").text.strip()
-                times = "\n".join(times.split("\n")[1:])
-                from_date, to_date, duration = time_divide(times)
-            except:
-                from_date, to_date, duration = ("Unknown", "Unknown", "Unknown")
-            try:
-                location = position.find_element_by_class_name("pv-entity__location").text.strip()
-            except:
-                location = None
-            experience = Experience( position_title = position_title , from_date = from_date , to_date = to_date, duration = duration, location = location)
-            experience.institution_name = company
-            self.add_experience(experience)
         
         # get location
         location = driver.find_element_by_class_name(f'{self.__TOP_CARD}--list-bullet')
         location = location.find_element_by_tag_name('li').text
         self.add_location(location)
->>>>>>> 5bc5331d
 
         driver.execute_script("window.scrollTo(0, Math.ceil(document.body.scrollHeight/1.5));")
 
-        _ = WebDriverWait(driver, 3).until(EC.presence_of_element_located((By.ID, "education-section")))
-
         # get education
-<<<<<<< HEAD
         try:
             _ = WebDriverWait(driver, 3).until(EC.presence_of_element_located((By.ID, "education-section")))
             edu = driver.find_element_by_id("education-section")
@@ -173,7 +135,7 @@
         except:
             pass
 
-		# get accomplishment
+        # get accomplishment
         try:
             _ = WebDriverWait(driver, 3).until(EC.presence_of_element_located((By.XPATH, "//*[@class='pv-profile-section pv-accomplishments-section artdeco-container-card ember-view']")))
             acc = driver.find_element_by_xpath("//*[@class='pv-profile-section pv-accomplishments-section artdeco-container-card ember-view']")
@@ -184,26 +146,9 @@
                     self.add_accomplishment(accomplishment)
         except:
             pass
-			
-=======
-        edu = driver.find_element_by_id("education-section")
-        for school in edu.find_elements_by_class_name("pv-education-entity"):
-            university = school.find_element_by_class_name("pv-entity__school-name").text.strip()
-            degree = "Unknown Degree"
-            try:
-                degree = school.find_element_by_class_name("pv-entity__degree-name").text.strip()
-                times = school.find_element_by_class_name("pv-entity__dates").text.strip()
-                from_date, to_date, duration = time_divide(times)
-            except:
-                from_date, to_date = ("Unknown", "Unknown")
-            education = Education(from_date = from_date, to_date = to_date, degree=degree)
-            education.institution_name = university
-            self.add_education(education)
-
->>>>>>> 5bc5331d
+
         if close_on_complete:
             driver.quit()
-
 
     def scrape_not_logged_in(self, close_on_complete=True, retry_limit=10):
         driver = self.driver
@@ -211,7 +156,6 @@
         while self.is_signed_in() and retry_times <= retry_limit:
             page = driver.get(self.linkedin_url)
             retry_times = retry_times + 1
-
 
         # get name
         self.name = driver.find_element_by_id("name").text.strip()
@@ -250,7 +194,6 @@
             education.institution_name = university
             self.add_education(education)
 
-        # get
         if close_on_complete:
             driver.close()
 
